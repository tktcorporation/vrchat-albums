--- conflicted
+++ resolved
@@ -1303,27 +1303,17 @@
     "path": "node_modules/@types/mysql",
     "licenseFile": "node_modules/@types/mysql/LICENSE"
   },
-<<<<<<< HEAD
-  "@types/node@22.17.2": {
-=======
-  "@types/node@20.19.1": {
+  "@types/node@22.19.3": {
     "licenses": "MIT",
     "repository": "https://github.com/DefinitelyTyped/DefinitelyTyped",
     "path": "node_modules/electron/node_modules/@types/node",
     "licenseFile": "node_modules/electron/node_modules/@types/node/LICENSE"
   },
   "@types/node@24.0.15": {
->>>>>>> de7b6b67
     "licenses": "MIT",
     "repository": "https://github.com/DefinitelyTyped/DefinitelyTyped",
     "path": "node_modules/@types/node",
     "licenseFile": "node_modules/@types/node/LICENSE"
-  },
-  "@types/node@22.19.3": {
-    "licenses": "MIT",
-    "repository": "https://github.com/DefinitelyTyped/DefinitelyTyped",
-    "path": "node_modules/electron/node_modules/@types/node",
-    "licenseFile": "node_modules/electron/node_modules/@types/node/LICENSE"
   },
   "@types/node@24.0.3": {
     "licenses": "MIT",
@@ -1439,8 +1429,8 @@
     "publisher": "Nathan Rajlich",
     "email": "nathan@tootallnate.net",
     "url": "http://n8.io/",
-    "path": "node_modules/@sentry/cli/node_modules/agent-base",
-    "licenseFile": "node_modules/@sentry/cli/node_modules/agent-base/README.md"
+    "path": "node_modules/@sentry/bundler-plugin-core/node_modules/agent-base",
+    "licenseFile": "node_modules/@sentry/bundler-plugin-core/node_modules/agent-base/README.md"
   },
   "agentkeepalive@4.6.0": {
     "licenses": "MIT",
@@ -1703,8 +1693,8 @@
     "licenses": "MIT",
     "repository": "https://github.com/electron-userland/electron-builder",
     "publisher": "Vladimir Krivosheev",
-    "path": "node_modules/builder-util-runtime",
-    "licenseFile": "node_modules/builder-util-runtime/LICENSE"
+    "path": "node_modules/electron-updater/node_modules/builder-util-runtime",
+    "licenseFile": "node_modules/electron-updater/node_modules/builder-util-runtime/LICENSE"
   },
   "cacache@15.3.0": {
     "licenses": "ISC",
@@ -2833,13 +2823,8 @@
     "publisher": "Nathan Rajlich",
     "email": "nathan@tootallnate.net",
     "url": "http://n8.io/",
-<<<<<<< HEAD
     "path": "node_modules/@sentry/bundler-plugin-core/node_modules/https-proxy-agent",
     "licenseFile": "node_modules/@sentry/bundler-plugin-core/node_modules/https-proxy-agent/README.md"
-=======
-    "path": "node_modules/@sentry/cli/node_modules/https-proxy-agent",
-    "licenseFile": "node_modules/@sentry/cli/node_modules/https-proxy-agent/README.md"
->>>>>>> de7b6b67
   },
   "humanize-ms@1.2.1": {
     "licenses": "MIT",
@@ -3913,8 +3898,8 @@
     "publisher": "Isaac Z. Schlueter",
     "email": "i@izs.me",
     "url": "http://blog.izs.me/",
-    "path": "node_modules/sqlite3/node_modules/tar/node_modules/minipass",
-    "licenseFile": "node_modules/sqlite3/node_modules/tar/node_modules/minipass/LICENSE"
+    "path": "node_modules/tar/node_modules/minipass",
+    "licenseFile": "node_modules/tar/node_modules/minipass/LICENSE"
   },
   "minipass@7.1.2": {
     "licenses": "ISC",
@@ -3931,8 +3916,8 @@
     "publisher": "Isaac Z. Schlueter",
     "email": "i@izs.me",
     "url": "http://blog.izs.me/",
-    "path": "node_modules/sqlite3/node_modules/minizlib",
-    "licenseFile": "node_modules/sqlite3/node_modules/minizlib/LICENSE"
+    "path": "node_modules/tar/node_modules/minizlib",
+    "licenseFile": "node_modules/tar/node_modules/minizlib/LICENSE"
   },
   "mkdirp-classic@0.5.3": {
     "licenses": "MIT",
@@ -5168,8 +5153,8 @@
     "licenses": "ISC",
     "repository": "https://github.com/isaacs/node-tar",
     "publisher": "GitHub Inc.",
-    "path": "node_modules/sqlite3/node_modules/tar",
-    "licenseFile": "node_modules/sqlite3/node_modules/tar/LICENSE"
+    "path": "node_modules/tar",
+    "licenseFile": "node_modules/tar/LICENSE"
   },
   "thenify-all@1.6.0": {
     "licenses": "MIT",
@@ -5581,8 +5566,8 @@
     "publisher": "Isaac Z. Schlueter",
     "email": "i@izs.me",
     "url": "http://blog.izs.me",
-    "path": "node_modules/@sentry/cli/node_modules/which",
-    "licenseFile": "node_modules/@sentry/cli/node_modules/which/LICENSE"
+    "path": "node_modules/which",
+    "licenseFile": "node_modules/which/LICENSE"
   },
   "wide-align@1.1.5": {
     "licenses": "ISC",
