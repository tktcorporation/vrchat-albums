--- conflicted
+++ resolved
@@ -1196,30 +1196,12 @@
     "path": "node_modules/@types/debug",
     "licenseFile": "node_modules/@types/debug/LICENSE"
   },
-  "@types/estree-jsx@1.0.5": {
-    "licenses": "MIT",
-    "repository": "https://github.com/DefinitelyTyped/DefinitelyTyped",
-    "path": "node_modules/@types/estree-jsx",
-    "licenseFile": "node_modules/@types/estree-jsx/LICENSE"
-  },
   "@types/estree@1.0.7": {
     "licenses": "MIT",
     "repository": "https://github.com/DefinitelyTyped/DefinitelyTyped",
     "path": "node_modules/rollup/node_modules/@types/estree",
     "licenseFile": "node_modules/rollup/node_modules/@types/estree/LICENSE"
   },
-  "@types/estree@1.0.8": {
-    "licenses": "MIT",
-    "repository": "https://github.com/DefinitelyTyped/DefinitelyTyped",
-    "path": "node_modules/@types/estree",
-    "licenseFile": "node_modules/@types/estree/LICENSE"
-  },
-  "@types/hast@3.0.4": {
-    "licenses": "MIT",
-    "repository": "https://github.com/DefinitelyTyped/DefinitelyTyped",
-    "path": "node_modules/@types/hast",
-    "licenseFile": "node_modules/@types/hast/LICENSE"
-  },
   "@types/http-cache-semantics@4.0.4": {
     "licenses": "MIT",
     "repository": "https://github.com/DefinitelyTyped/DefinitelyTyped",
@@ -1244,12 +1226,6 @@
     "path": "node_modules/@types/luxon",
     "licenseFile": "node_modules/@types/luxon/LICENSE"
   },
-  "@types/mdast@4.0.4": {
-    "licenses": "MIT",
-    "repository": "https://github.com/DefinitelyTyped/DefinitelyTyped",
-    "path": "node_modules/@types/mdast",
-    "licenseFile": "node_modules/@types/mdast/LICENSE"
-  },
   "@types/ms@2.1.0": {
     "licenses": "MIT",
     "repository": "https://github.com/DefinitelyTyped/DefinitelyTyped",
@@ -1322,23 +1298,7 @@
     "path": "node_modules/@types/tedious",
     "licenseFile": "node_modules/@types/tedious/LICENSE"
   },
-<<<<<<< HEAD
-  "@types/unist@2.0.11": {
-    "licenses": "MIT",
-    "repository": "https://github.com/DefinitelyTyped/DefinitelyTyped",
-    "path": "node_modules/parse-entities/node_modules/@types/unist",
-    "licenseFile": "node_modules/parse-entities/node_modules/@types/unist/LICENSE"
-  },
-  "@types/unist@3.0.3": {
-    "licenses": "MIT",
-    "repository": "https://github.com/DefinitelyTyped/DefinitelyTyped",
-    "path": "node_modules/@types/unist",
-    "licenseFile": "node_modules/@types/unist/LICENSE"
-  },
-  "@types/validator@13.15.2": {
-=======
   "@types/validator@13.15.10": {
->>>>>>> d2e0657c
     "licenses": "MIT",
     "repository": "https://github.com/DefinitelyTyped/DefinitelyTyped",
     "path": "node_modules/@types/validator",
@@ -1349,13 +1309,6 @@
     "repository": "https://github.com/DefinitelyTyped/DefinitelyTyped",
     "path": "node_modules/@types/yauzl",
     "licenseFile": "node_modules/@types/yauzl/LICENSE"
-  },
-  "@ungap/structured-clone@1.3.0": {
-    "licenses": "ISC",
-    "repository": "https://github.com/ungap/structured-clone",
-    "publisher": "Andrea Giammarchi",
-    "path": "node_modules/@ungap/structured-clone",
-    "licenseFile": "node_modules/@ungap/structured-clone/LICENSE"
   },
   "@vitejs/plugin-react@4.7.0": {
     "licenses": "MIT",
@@ -1529,15 +1482,6 @@
     "email": "spampinabio@gmail.com",
     "path": "node_modules/atomically",
     "licenseFile": "node_modules/atomically/LICENSE"
-  },
-  "bail@2.0.2": {
-    "licenses": "MIT",
-    "repository": "https://github.com/wooorm/bail",
-    "publisher": "Titus Wormer",
-    "email": "tituswormer@gmail.com",
-    "url": "https://wooorm.com",
-    "path": "node_modules/bail",
-    "licenseFile": "node_modules/bail/license"
   },
   "balanced-match@1.0.2": {
     "licenses": "MIT",
@@ -1699,51 +1643,6 @@
     "path": "node_modules/browserslist/node_modules/caniuse-lite",
     "licenseFile": "node_modules/browserslist/node_modules/caniuse-lite/LICENSE"
   },
-  "ccount@2.0.1": {
-    "licenses": "MIT",
-    "repository": "https://github.com/wooorm/ccount",
-    "publisher": "Titus Wormer",
-    "email": "tituswormer@gmail.com",
-    "url": "https://wooorm.com",
-    "path": "node_modules/ccount",
-    "licenseFile": "node_modules/ccount/license"
-  },
-  "character-entities-html4@2.1.0": {
-    "licenses": "MIT",
-    "repository": "https://github.com/wooorm/character-entities-html4",
-    "publisher": "Titus Wormer",
-    "email": "tituswormer@gmail.com",
-    "url": "https://wooorm.com",
-    "path": "node_modules/character-entities-html4",
-    "licenseFile": "node_modules/character-entities-html4/license"
-  },
-  "character-entities-legacy@3.0.0": {
-    "licenses": "MIT",
-    "repository": "https://github.com/wooorm/character-entities-legacy",
-    "publisher": "Titus Wormer",
-    "email": "tituswormer@gmail.com",
-    "url": "https://wooorm.com",
-    "path": "node_modules/character-entities-legacy",
-    "licenseFile": "node_modules/character-entities-legacy/license"
-  },
-  "character-entities@2.0.2": {
-    "licenses": "MIT",
-    "repository": "https://github.com/wooorm/character-entities",
-    "publisher": "Titus Wormer",
-    "email": "tituswormer@gmail.com",
-    "url": "https://wooorm.com",
-    "path": "node_modules/character-entities",
-    "licenseFile": "node_modules/character-entities/license"
-  },
-  "character-reference-invalid@2.0.1": {
-    "licenses": "MIT",
-    "repository": "https://github.com/wooorm/character-reference-invalid",
-    "publisher": "Titus Wormer",
-    "email": "tituswormer@gmail.com",
-    "url": "https://wooorm.com",
-    "path": "node_modules/character-reference-invalid",
-    "licenseFile": "node_modules/character-reference-invalid/license"
-  },
   "chokidar@3.6.0": {
     "licenses": "MIT",
     "repository": "https://github.com/paulmillr/chokidar",
@@ -1849,24 +1748,6 @@
     "path": "node_modules/color-support",
     "licenseFile": "node_modules/color-support/LICENSE"
   },
-<<<<<<< HEAD
-  "color@4.2.3": {
-    "licenses": "MIT",
-    "repository": "https://github.com/Qix-/color",
-    "path": "node_modules/color",
-    "licenseFile": "node_modules/color/LICENSE"
-  },
-  "comma-separated-tokens@2.0.3": {
-    "licenses": "MIT",
-    "repository": "https://github.com/wooorm/comma-separated-tokens",
-    "publisher": "Titus Wormer",
-    "email": "tituswormer@gmail.com",
-    "url": "https://wooorm.com",
-    "path": "node_modules/comma-separated-tokens",
-    "licenseFile": "node_modules/comma-separated-tokens/license"
-  },
-=======
->>>>>>> d2e0657c
   "commander@4.1.1": {
     "licenses": "MIT",
     "repository": "https://github.com/tj/commander.js",
@@ -1992,22 +1873,8 @@
     "repository": "https://github.com/debug-js/debug",
     "publisher": "Josh Junon",
     "url": "https://github.com/qix-",
-<<<<<<< HEAD
-    "path": "node_modules/micromark/node_modules/debug",
-    "licenseFile": "node_modules/micromark/node_modules/debug/LICENSE"
-  },
-  "decode-named-character-reference@1.2.0": {
-    "licenses": "MIT",
-    "repository": "https://github.com/wooorm/decode-named-character-reference",
-    "publisher": "Titus Wormer",
-    "email": "tituswormer@gmail.com",
-    "url": "https://wooorm.com",
-    "path": "node_modules/decode-named-character-reference",
-    "licenseFile": "node_modules/decode-named-character-reference/license"
-=======
     "path": "node_modules/@sequelize/core/node_modules/debug",
     "licenseFile": "node_modules/@sequelize/core/node_modules/debug/LICENSE"
->>>>>>> d2e0657c
   },
   "decompress-response@6.0.0": {
     "licenses": "MIT",
@@ -2055,15 +1922,6 @@
     "path": "node_modules/delegates",
     "licenseFile": "node_modules/delegates/License"
   },
-  "dequal@2.0.3": {
-    "licenses": "MIT",
-    "repository": "https://github.com/lukeed/dequal",
-    "publisher": "Luke Edwards",
-    "email": "luke.edwards05@gmail.com",
-    "url": "https://lukeed.com",
-    "path": "node_modules/dequal",
-    "licenseFile": "node_modules/dequal/license"
-  },
   "destr@2.0.5": {
     "licenses": "MIT",
     "repository": "https://github.com/unjs/destr",
@@ -2099,15 +1957,6 @@
     "publisher": "Ilya Kantor",
     "path": "node_modules/detect-node",
     "licenseFile": "node_modules/detect-node/LICENSE"
-  },
-  "devlop@1.1.0": {
-    "licenses": "MIT",
-    "repository": "https://github.com/wooorm/devlop",
-    "publisher": "Titus Wormer",
-    "email": "tituswormer@gmail.com",
-    "url": "https://wooorm.com",
-    "path": "node_modules/devlop",
-    "licenseFile": "node_modules/devlop/license"
   },
   "didyoumean@1.2.2": {
     "licenses": "Apache-2.0",
@@ -2324,24 +2173,6 @@
     "url": "https://sindresorhus.com",
     "path": "node_modules/escape-string-regexp",
     "licenseFile": "node_modules/escape-string-regexp/license"
-  },
-  "escape-string-regexp@5.0.0": {
-    "licenses": "MIT",
-    "repository": "https://github.com/sindresorhus/escape-string-regexp",
-    "publisher": "Sindre Sorhus",
-    "email": "sindresorhus@gmail.com",
-    "url": "https://sindresorhus.com",
-    "path": "node_modules/mdast-util-find-and-replace/node_modules/escape-string-regexp",
-    "licenseFile": "node_modules/mdast-util-find-and-replace/node_modules/escape-string-regexp/license"
-  },
-  "estree-util-is-identifier-name@3.0.0": {
-    "licenses": "MIT",
-    "repository": "https://github.com/syntax-tree/estree-util-is-identifier-name",
-    "publisher": "Titus Wormer",
-    "email": "tituswormer@gmail.com",
-    "url": "https://wooorm.com",
-    "path": "node_modules/estree-util-is-identifier-name",
-    "licenseFile": "node_modules/estree-util-is-identifier-name/license"
   },
   "eventemitter3@5.0.1": {
     "licenses": "MIT",
@@ -2373,15 +2204,6 @@
     "email": "ralphtheninja@riseup.net",
     "path": "node_modules/expand-template",
     "licenseFile": "node_modules/expand-template/LICENSE"
-  },
-  "extend@3.0.2": {
-    "licenses": "MIT",
-    "repository": "https://github.com/justmoon/node-extend",
-    "publisher": "Stefan Thomas",
-    "email": "justmoon@members.fsf.org",
-    "url": "http://www.justmoon.net",
-    "path": "node_modules/extend",
-    "licenseFile": "node_modules/extend/LICENSE"
   },
   "extract-zip@2.0.1": {
     "licenses": "BSD-2-Clause",
@@ -2704,24 +2526,6 @@
     "path": "node_modules/hasown",
     "licenseFile": "node_modules/hasown/LICENSE"
   },
-  "hast-util-to-jsx-runtime@2.3.6": {
-    "licenses": "MIT",
-    "repository": "https://github.com/syntax-tree/hast-util-to-jsx-runtime",
-    "publisher": "Titus Wormer",
-    "email": "tituswormer@gmail.com",
-    "url": "https://wooorm.com",
-    "path": "node_modules/hast-util-to-jsx-runtime",
-    "licenseFile": "node_modules/hast-util-to-jsx-runtime/license"
-  },
-  "hast-util-whitespace@3.0.0": {
-    "licenses": "MIT",
-    "repository": "https://github.com/syntax-tree/hast-util-whitespace",
-    "publisher": "Titus Wormer",
-    "email": "tituswormer@gmail.com",
-    "url": "https://wooorm.com",
-    "path": "node_modules/hast-util-whitespace",
-    "licenseFile": "node_modules/hast-util-whitespace/license"
-  },
   "he@1.2.0": {
     "licenses": "MIT",
     "repository": "https://github.com/mathiasbynens/he",
@@ -2729,15 +2533,6 @@
     "url": "https://mathiasbynens.be/",
     "path": "node_modules/he",
     "licenseFile": "node_modules/he/LICENSE-MIT.txt"
-  },
-  "html-url-attributes@3.0.1": {
-    "licenses": "MIT",
-    "repository": "https://github.com/rehypejs/rehype-minify/tree/main/packages/html-url-attributes",
-    "publisher": "Titus Wormer",
-    "email": "tituswormer@gmail.com",
-    "url": "https://wooorm.com",
-    "path": "node_modules/html-url-attributes",
-    "licenseFile": "node_modules/html-url-attributes/license"
   },
   "http-cache-semantics@4.2.0": {
     "licenses": "BSD-2-Clause",
@@ -2867,12 +2662,6 @@
     "path": "node_modules/ini",
     "licenseFile": "node_modules/ini/LICENSE"
   },
-  "inline-style-parser@0.2.7": {
-    "licenses": "MIT",
-    "repository": "https://github.com/remarkablemark/inline-style-parser",
-    "path": "node_modules/inline-style-parser",
-    "licenseFile": "node_modules/inline-style-parser/LICENSE"
-  },
   "ip-address@9.0.5": {
     "licenses": "MIT",
     "repository": "https://github.com/beaugunderson/ip-address",
@@ -2882,35 +2671,6 @@
     "path": "node_modules/ip-address",
     "licenseFile": "node_modules/ip-address/LICENSE"
   },
-<<<<<<< HEAD
-  "is-alphabetical@2.0.1": {
-    "licenses": "MIT",
-    "repository": "https://github.com/wooorm/is-alphabetical",
-    "publisher": "Titus Wormer",
-    "email": "tituswormer@gmail.com",
-    "url": "https://wooorm.com",
-    "path": "node_modules/is-alphabetical",
-    "licenseFile": "node_modules/is-alphabetical/license"
-  },
-  "is-alphanumerical@2.0.1": {
-    "licenses": "MIT",
-    "repository": "https://github.com/wooorm/is-alphanumerical",
-    "publisher": "Titus Wormer",
-    "email": "tituswormer@gmail.com",
-    "url": "https://wooorm.com",
-    "path": "node_modules/is-alphanumerical",
-    "licenseFile": "node_modules/is-alphanumerical/license"
-  },
-  "is-arrayish@0.3.2": {
-    "licenses": "MIT",
-    "repository": "https://github.com/qix-/node-is-arrayish",
-    "publisher": "Qix",
-    "url": "http://github.com/qix-",
-    "path": "node_modules/is-arrayish",
-    "licenseFile": "node_modules/is-arrayish/LICENSE"
-  },
-=======
->>>>>>> d2e0657c
   "is-binary-path@2.1.0": {
     "licenses": "MIT",
     "repository": "https://github.com/sindresorhus/is-binary-path",
@@ -2928,15 +2688,6 @@
     "path": "node_modules/is-core-module",
     "licenseFile": "node_modules/is-core-module/LICENSE"
   },
-  "is-decimal@2.0.1": {
-    "licenses": "MIT",
-    "repository": "https://github.com/wooorm/is-decimal",
-    "publisher": "Titus Wormer",
-    "email": "tituswormer@gmail.com",
-    "url": "https://wooorm.com",
-    "path": "node_modules/is-decimal",
-    "licenseFile": "node_modules/is-decimal/license"
-  },
   "is-extglob@2.1.1": {
     "licenses": "MIT",
     "repository": "https://github.com/jonschlinkert/is-extglob",
@@ -2961,15 +2712,6 @@
     "url": "https://github.com/jonschlinkert",
     "path": "node_modules/is-glob",
     "licenseFile": "node_modules/is-glob/LICENSE"
-  },
-  "is-hexadecimal@2.0.1": {
-    "licenses": "MIT",
-    "repository": "https://github.com/wooorm/is-hexadecimal",
-    "publisher": "Titus Wormer",
-    "email": "tituswormer@gmail.com",
-    "url": "https://wooorm.com",
-    "path": "node_modules/is-hexadecimal",
-    "licenseFile": "node_modules/is-hexadecimal/license"
   },
   "is-lambda@1.0.1": {
     "licenses": "MIT",
@@ -2997,20 +2739,7 @@
     "path": "node_modules/is-obj",
     "licenseFile": "node_modules/is-obj/license"
   },
-<<<<<<< HEAD
-  "is-plain-obj@4.1.0": {
-    "licenses": "MIT",
-    "repository": "https://github.com/sindresorhus/is-plain-obj",
-    "publisher": "Sindre Sorhus",
-    "email": "sindresorhus@gmail.com",
-    "url": "https://sindresorhus.com",
-    "path": "node_modules/is-plain-obj",
-    "licenseFile": "node_modules/is-plain-obj/license"
-  },
-  "is-what@4.1.16": {
-=======
   "is-what@5.5.0": {
->>>>>>> d2e0657c
     "licenses": "MIT",
     "repository": "https://github.com/mesqueeb/is-what",
     "publisher": "Luca Ban - Mesqueeb",
@@ -3229,15 +2958,6 @@
     "path": "node_modules/lodash",
     "licenseFile": "node_modules/lodash/LICENSE"
   },
-  "longest-streak@3.1.0": {
-    "licenses": "MIT",
-    "repository": "https://github.com/wooorm/longest-streak",
-    "publisher": "Titus Wormer",
-    "email": "tituswormer@gmail.com",
-    "url": "https://wooorm.com",
-    "path": "node_modules/longest-streak",
-    "licenseFile": "node_modules/longest-streak/license"
-  },
   "lowercase-keys@2.0.0": {
     "licenses": "MIT",
     "repository": "https://github.com/sindresorhus/lowercase-keys",
@@ -3308,15 +3028,6 @@
     "path": "node_modules/sqlite3/node_modules/make-fetch-happen",
     "licenseFile": "node_modules/sqlite3/node_modules/make-fetch-happen/LICENSE"
   },
-  "markdown-table@3.0.4": {
-    "licenses": "MIT",
-    "repository": "https://github.com/wooorm/markdown-table",
-    "publisher": "Titus Wormer",
-    "email": "tituswormer@gmail.com",
-    "url": "https://wooorm.com",
-    "path": "node_modules/markdown-table",
-    "licenseFile": "node_modules/markdown-table/license"
-  },
   "matcher@3.0.0": {
     "licenses": "MIT",
     "repository": "https://github.com/sindresorhus/matcher",
@@ -3326,398 +3037,11 @@
     "path": "node_modules/matcher",
     "licenseFile": "node_modules/matcher/license"
   },
-  "mdast-util-find-and-replace@3.0.2": {
-    "licenses": "MIT",
-    "repository": "https://github.com/syntax-tree/mdast-util-find-and-replace",
-    "publisher": "Titus Wormer",
-    "email": "tituswormer@gmail.com",
-    "url": "https://wooorm.com",
-    "path": "node_modules/mdast-util-find-and-replace",
-    "licenseFile": "node_modules/mdast-util-find-and-replace/license"
-  },
-  "mdast-util-from-markdown@2.0.2": {
-    "licenses": "MIT",
-    "repository": "https://github.com/syntax-tree/mdast-util-from-markdown",
-    "publisher": "Titus Wormer",
-    "email": "tituswormer@gmail.com",
-    "url": "https://wooorm.com",
-    "path": "node_modules/mdast-util-from-markdown",
-    "licenseFile": "node_modules/mdast-util-from-markdown/license"
-  },
-  "mdast-util-gfm-autolink-literal@2.0.1": {
-    "licenses": "MIT",
-    "repository": "https://github.com/syntax-tree/mdast-util-gfm-autolink-literal",
-    "publisher": "Titus Wormer",
-    "email": "tituswormer@gmail.com",
-    "url": "https://wooorm.com",
-    "path": "node_modules/mdast-util-gfm-autolink-literal",
-    "licenseFile": "node_modules/mdast-util-gfm-autolink-literal/license"
-  },
-  "mdast-util-gfm-footnote@2.1.0": {
-    "licenses": "MIT",
-    "repository": "https://github.com/syntax-tree/mdast-util-gfm-footnote",
-    "publisher": "Titus Wormer",
-    "email": "tituswormer@gmail.com",
-    "url": "https://wooorm.com",
-    "path": "node_modules/mdast-util-gfm-footnote",
-    "licenseFile": "node_modules/mdast-util-gfm-footnote/license"
-  },
-  "mdast-util-gfm-strikethrough@2.0.0": {
-    "licenses": "MIT",
-    "repository": "https://github.com/syntax-tree/mdast-util-gfm-strikethrough",
-    "publisher": "Titus Wormer",
-    "email": "tituswormer@gmail.com",
-    "url": "https://wooorm.com",
-    "path": "node_modules/mdast-util-gfm-strikethrough",
-    "licenseFile": "node_modules/mdast-util-gfm-strikethrough/license"
-  },
-  "mdast-util-gfm-table@2.0.0": {
-    "licenses": "MIT",
-    "repository": "https://github.com/syntax-tree/mdast-util-gfm-table",
-    "publisher": "Titus Wormer",
-    "email": "tituswormer@gmail.com",
-    "url": "https://wooorm.com",
-    "path": "node_modules/mdast-util-gfm-table",
-    "licenseFile": "node_modules/mdast-util-gfm-table/license"
-  },
-  "mdast-util-gfm-task-list-item@2.0.0": {
-    "licenses": "MIT",
-    "repository": "https://github.com/syntax-tree/mdast-util-gfm-task-list-item",
-    "publisher": "Titus Wormer",
-    "email": "tituswormer@gmail.com",
-    "url": "https://wooorm.com",
-    "path": "node_modules/mdast-util-gfm-task-list-item",
-    "licenseFile": "node_modules/mdast-util-gfm-task-list-item/license"
-  },
-  "mdast-util-gfm@3.1.0": {
-    "licenses": "MIT",
-    "repository": "https://github.com/syntax-tree/mdast-util-gfm",
-    "publisher": "Titus Wormer",
-    "email": "tituswormer@gmail.com",
-    "url": "https://wooorm.com",
-    "path": "node_modules/mdast-util-gfm",
-    "licenseFile": "node_modules/mdast-util-gfm/license"
-  },
-  "mdast-util-mdx-expression@2.0.1": {
-    "licenses": "MIT",
-    "repository": "https://github.com/syntax-tree/mdast-util-mdx-expression",
-    "publisher": "Titus Wormer",
-    "email": "tituswormer@gmail.com",
-    "url": "https://wooorm.com",
-    "path": "node_modules/mdast-util-mdx-expression",
-    "licenseFile": "node_modules/mdast-util-mdx-expression/license"
-  },
-  "mdast-util-mdx-jsx@3.2.0": {
-    "licenses": "MIT",
-    "repository": "https://github.com/syntax-tree/mdast-util-mdx-jsx",
-    "publisher": "Titus Wormer",
-    "email": "tituswormer@gmail.com",
-    "url": "https://wooorm.com",
-    "path": "node_modules/mdast-util-mdx-jsx",
-    "licenseFile": "node_modules/mdast-util-mdx-jsx/license"
-  },
-  "mdast-util-mdxjs-esm@2.0.1": {
-    "licenses": "MIT",
-    "repository": "https://github.com/syntax-tree/mdast-util-mdxjs-esm",
-    "publisher": "Titus Wormer",
-    "email": "tituswormer@gmail.com",
-    "url": "https://wooorm.com",
-    "path": "node_modules/mdast-util-mdxjs-esm",
-    "licenseFile": "node_modules/mdast-util-mdxjs-esm/license"
-  },
-  "mdast-util-phrasing@4.1.0": {
-    "licenses": "MIT",
-    "repository": "https://github.com/syntax-tree/mdast-util-phrasing",
-    "publisher": "Victor Felder",
-    "email": "victor@draft.li",
-    "url": "https://draft.li",
-    "path": "node_modules/mdast-util-phrasing",
-    "licenseFile": "node_modules/mdast-util-phrasing/license"
-  },
-  "mdast-util-to-hast@13.2.1": {
-    "licenses": "MIT",
-    "repository": "https://github.com/syntax-tree/mdast-util-to-hast",
-    "publisher": "Titus Wormer",
-    "email": "tituswormer@gmail.com",
-    "url": "https://wooorm.com",
-    "path": "node_modules/mdast-util-to-hast",
-    "licenseFile": "node_modules/mdast-util-to-hast/license"
-  },
-  "mdast-util-to-markdown@2.1.2": {
-    "licenses": "MIT",
-    "repository": "https://github.com/syntax-tree/mdast-util-to-markdown",
-    "publisher": "Titus Wormer",
-    "email": "tituswormer@gmail.com",
-    "url": "https://wooorm.com",
-    "path": "node_modules/mdast-util-to-markdown",
-    "licenseFile": "node_modules/mdast-util-to-markdown/license"
-  },
-  "mdast-util-to-string@4.0.0": {
-    "licenses": "MIT",
-    "repository": "https://github.com/syntax-tree/mdast-util-to-string",
-    "publisher": "Titus Wormer",
-    "email": "tituswormer@gmail.com",
-    "url": "https://wooorm.com",
-    "path": "node_modules/mdast-util-to-string",
-    "licenseFile": "node_modules/mdast-util-to-string/license"
-  },
   "merge2@1.4.1": {
     "licenses": "MIT",
     "repository": "https://github.com/teambition/merge2",
     "path": "node_modules/merge2",
     "licenseFile": "node_modules/merge2/LICENSE"
-  },
-  "micromark-core-commonmark@2.0.3": {
-    "licenses": "MIT",
-    "repository": "https://github.com/micromark/micromark/tree/main/packages/micromark-core-commonmark",
-    "publisher": "Titus Wormer",
-    "email": "tituswormer@gmail.com",
-    "url": "https://wooorm.com",
-    "path": "node_modules/micromark-core-commonmark",
-    "licenseFile": "node_modules/micromark-core-commonmark/license"
-  },
-  "micromark-extension-gfm-autolink-literal@2.1.0": {
-    "licenses": "MIT",
-    "repository": "https://github.com/micromark/micromark-extension-gfm-autolink-literal",
-    "publisher": "Titus Wormer",
-    "email": "tituswormer@gmail.com",
-    "url": "https://wooorm.com",
-    "path": "node_modules/micromark-extension-gfm-autolink-literal",
-    "licenseFile": "node_modules/micromark-extension-gfm-autolink-literal/license"
-  },
-  "micromark-extension-gfm-footnote@2.1.0": {
-    "licenses": "MIT",
-    "repository": "https://github.com/micromark/micromark-extension-gfm-footnote",
-    "publisher": "Titus Wormer",
-    "email": "tituswormer@gmail.com",
-    "url": "https://wooorm.com",
-    "path": "node_modules/micromark-extension-gfm-footnote",
-    "licenseFile": "node_modules/micromark-extension-gfm-footnote/license"
-  },
-  "micromark-extension-gfm-strikethrough@2.1.0": {
-    "licenses": "MIT",
-    "repository": "https://github.com/micromark/micromark-extension-gfm-strikethrough",
-    "publisher": "Titus Wormer",
-    "email": "tituswormer@gmail.com",
-    "url": "https://wooorm.com",
-    "path": "node_modules/micromark-extension-gfm-strikethrough",
-    "licenseFile": "node_modules/micromark-extension-gfm-strikethrough/license"
-  },
-  "micromark-extension-gfm-table@2.1.1": {
-    "licenses": "MIT",
-    "repository": "https://github.com/micromark/micromark-extension-gfm-table",
-    "publisher": "Titus Wormer",
-    "email": "tituswormer@gmail.com",
-    "url": "https://wooorm.com",
-    "path": "node_modules/micromark-extension-gfm-table",
-    "licenseFile": "node_modules/micromark-extension-gfm-table/license"
-  },
-  "micromark-extension-gfm-tagfilter@2.0.0": {
-    "licenses": "MIT",
-    "repository": "https://github.com/micromark/micromark-extension-gfm-tagfilter",
-    "publisher": "Titus Wormer",
-    "email": "tituswormer@gmail.com",
-    "url": "https://wooorm.com",
-    "path": "node_modules/micromark-extension-gfm-tagfilter",
-    "licenseFile": "node_modules/micromark-extension-gfm-tagfilter/license"
-  },
-  "micromark-extension-gfm-task-list-item@2.1.0": {
-    "licenses": "MIT",
-    "repository": "https://github.com/micromark/micromark-extension-gfm-task-list-item",
-    "publisher": "Titus Wormer",
-    "email": "tituswormer@gmail.com",
-    "url": "https://wooorm.com",
-    "path": "node_modules/micromark-extension-gfm-task-list-item",
-    "licenseFile": "node_modules/micromark-extension-gfm-task-list-item/license"
-  },
-  "micromark-extension-gfm@3.0.0": {
-    "licenses": "MIT",
-    "repository": "https://github.com/micromark/micromark-extension-gfm",
-    "publisher": "Titus Wormer",
-    "email": "tituswormer@gmail.com",
-    "url": "https://wooorm.com",
-    "path": "node_modules/micromark-extension-gfm",
-    "licenseFile": "node_modules/micromark-extension-gfm/license"
-  },
-  "micromark-factory-destination@2.0.1": {
-    "licenses": "MIT",
-    "repository": "https://github.com/micromark/micromark/tree/main/packages/micromark-factory-destination",
-    "publisher": "Titus Wormer",
-    "email": "tituswormer@gmail.com",
-    "url": "https://wooorm.com",
-    "path": "node_modules/micromark-factory-destination",
-    "licenseFile": "node_modules/micromark-factory-destination/license"
-  },
-  "micromark-factory-label@2.0.1": {
-    "licenses": "MIT",
-    "repository": "https://github.com/micromark/micromark/tree/main/packages/micromark-factory-label",
-    "publisher": "Titus Wormer",
-    "email": "tituswormer@gmail.com",
-    "url": "https://wooorm.com",
-    "path": "node_modules/micromark-factory-label",
-    "licenseFile": "node_modules/micromark-factory-label/license"
-  },
-  "micromark-factory-space@2.0.1": {
-    "licenses": "MIT",
-    "repository": "https://github.com/micromark/micromark/tree/main/packages/micromark-factory-space",
-    "publisher": "Titus Wormer",
-    "email": "tituswormer@gmail.com",
-    "url": "https://wooorm.com",
-    "path": "node_modules/micromark-factory-space",
-    "licenseFile": "node_modules/micromark-factory-space/license"
-  },
-  "micromark-factory-title@2.0.1": {
-    "licenses": "MIT",
-    "repository": "https://github.com/micromark/micromark/tree/main/packages/micromark-factory-title",
-    "publisher": "Titus Wormer",
-    "email": "tituswormer@gmail.com",
-    "url": "https://wooorm.com",
-    "path": "node_modules/micromark-factory-title",
-    "licenseFile": "node_modules/micromark-factory-title/license"
-  },
-  "micromark-factory-whitespace@2.0.1": {
-    "licenses": "MIT",
-    "repository": "https://github.com/micromark/micromark/tree/main/packages/micromark-factory-whitespace",
-    "publisher": "Titus Wormer",
-    "email": "tituswormer@gmail.com",
-    "url": "https://wooorm.com",
-    "path": "node_modules/micromark-factory-whitespace",
-    "licenseFile": "node_modules/micromark-factory-whitespace/license"
-  },
-  "micromark-util-character@2.1.1": {
-    "licenses": "MIT",
-    "repository": "https://github.com/micromark/micromark/tree/main/packages/micromark-util-character",
-    "publisher": "Titus Wormer",
-    "email": "tituswormer@gmail.com",
-    "url": "https://wooorm.com",
-    "path": "node_modules/micromark-util-character",
-    "licenseFile": "node_modules/micromark-util-character/license"
-  },
-  "micromark-util-chunked@2.0.1": {
-    "licenses": "MIT",
-    "repository": "https://github.com/micromark/micromark/tree/main/packages/micromark-util-chunked",
-    "publisher": "Titus Wormer",
-    "email": "tituswormer@gmail.com",
-    "url": "https://wooorm.com",
-    "path": "node_modules/micromark-util-chunked",
-    "licenseFile": "node_modules/micromark-util-chunked/license"
-  },
-  "micromark-util-classify-character@2.0.1": {
-    "licenses": "MIT",
-    "repository": "https://github.com/micromark/micromark/tree/main/packages/micromark-util-classify-character",
-    "publisher": "Titus Wormer",
-    "email": "tituswormer@gmail.com",
-    "url": "https://wooorm.com",
-    "path": "node_modules/micromark-util-classify-character",
-    "licenseFile": "node_modules/micromark-util-classify-character/license"
-  },
-  "micromark-util-combine-extensions@2.0.1": {
-    "licenses": "MIT",
-    "repository": "https://github.com/micromark/micromark/tree/main/packages/micromark-util-combine-extensions",
-    "publisher": "Titus Wormer",
-    "email": "tituswormer@gmail.com",
-    "url": "https://wooorm.com",
-    "path": "node_modules/micromark-util-combine-extensions",
-    "licenseFile": "node_modules/micromark-util-combine-extensions/license"
-  },
-  "micromark-util-decode-numeric-character-reference@2.0.2": {
-    "licenses": "MIT",
-    "repository": "https://github.com/micromark/micromark/tree/main/packages/micromark-util-decode-numeric-character-reference",
-    "publisher": "Titus Wormer",
-    "email": "tituswormer@gmail.com",
-    "url": "https://wooorm.com",
-    "path": "node_modules/micromark-util-decode-numeric-character-reference",
-    "licenseFile": "node_modules/micromark-util-decode-numeric-character-reference/license"
-  },
-  "micromark-util-decode-string@2.0.1": {
-    "licenses": "MIT",
-    "repository": "https://github.com/micromark/micromark/tree/main/packages/micromark-util-decode-string",
-    "publisher": "Titus Wormer",
-    "email": "tituswormer@gmail.com",
-    "url": "https://wooorm.com",
-    "path": "node_modules/micromark-util-decode-string",
-    "licenseFile": "node_modules/micromark-util-decode-string/license"
-  },
-  "micromark-util-encode@2.0.1": {
-    "licenses": "MIT",
-    "repository": "https://github.com/micromark/micromark/tree/main/packages/micromark-util-encode",
-    "publisher": "Titus Wormer",
-    "email": "tituswormer@gmail.com",
-    "url": "https://wooorm.com",
-    "path": "node_modules/micromark-util-encode",
-    "licenseFile": "node_modules/micromark-util-encode/license"
-  },
-  "micromark-util-html-tag-name@2.0.1": {
-    "licenses": "MIT",
-    "repository": "https://github.com/micromark/micromark/tree/main/packages/micromark-util-html-tag-name",
-    "publisher": "Titus Wormer",
-    "email": "tituswormer@gmail.com",
-    "url": "https://wooorm.com",
-    "path": "node_modules/micromark-util-html-tag-name",
-    "licenseFile": "node_modules/micromark-util-html-tag-name/license"
-  },
-  "micromark-util-normalize-identifier@2.0.1": {
-    "licenses": "MIT",
-    "repository": "https://github.com/micromark/micromark/tree/main/packages/micromark-util-normalize-identifier",
-    "publisher": "Titus Wormer",
-    "email": "tituswormer@gmail.com",
-    "url": "https://wooorm.com",
-    "path": "node_modules/micromark-util-normalize-identifier",
-    "licenseFile": "node_modules/micromark-util-normalize-identifier/license"
-  },
-  "micromark-util-resolve-all@2.0.1": {
-    "licenses": "MIT",
-    "repository": "https://github.com/micromark/micromark/tree/main/packages/micromark-util-resolve-all",
-    "publisher": "Titus Wormer",
-    "email": "tituswormer@gmail.com",
-    "url": "https://wooorm.com",
-    "path": "node_modules/micromark-util-resolve-all",
-    "licenseFile": "node_modules/micromark-util-resolve-all/license"
-  },
-  "micromark-util-sanitize-uri@2.0.1": {
-    "licenses": "MIT",
-    "repository": "https://github.com/micromark/micromark/tree/main/packages/micromark-util-sanitize-uri",
-    "publisher": "Titus Wormer",
-    "email": "tituswormer@gmail.com",
-    "url": "https://wooorm.com",
-    "path": "node_modules/micromark-util-sanitize-uri",
-    "licenseFile": "node_modules/micromark-util-sanitize-uri/license"
-  },
-  "micromark-util-subtokenize@2.1.0": {
-    "licenses": "MIT",
-    "repository": "https://github.com/micromark/micromark/tree/main/packages/micromark-util-subtokenize",
-    "publisher": "Titus Wormer",
-    "email": "tituswormer@gmail.com",
-    "url": "https://wooorm.com",
-    "path": "node_modules/micromark-util-subtokenize",
-    "licenseFile": "node_modules/micromark-util-subtokenize/license"
-  },
-  "micromark-util-symbol@2.0.1": {
-    "licenses": "MIT",
-    "repository": "https://github.com/micromark/micromark/tree/main/packages/micromark-util-symbol",
-    "publisher": "Titus Wormer",
-    "email": "tituswormer@gmail.com",
-    "url": "https://wooorm.com",
-    "path": "node_modules/micromark-util-symbol",
-    "licenseFile": "node_modules/micromark-util-symbol/license"
-  },
-  "micromark-util-types@2.0.2": {
-    "licenses": "MIT",
-    "repository": "https://github.com/micromark/micromark/tree/main/packages/micromark-util-types",
-    "publisher": "Titus Wormer",
-    "email": "tituswormer@gmail.com",
-    "url": "https://wooorm.com",
-    "path": "node_modules/micromark-util-types",
-    "licenseFile": "node_modules/micromark-util-types/license"
-  },
-  "micromark@4.0.2": {
-    "licenses": "MIT",
-    "repository": "https://github.com/micromark/micromark/tree/main/packages/micromark",
-    "publisher": "Titus Wormer",
-    "email": "tituswormer@gmail.com",
-    "url": "https://wooorm.com",
-    "path": "node_modules/micromark",
-    "licenseFile": "node_modules/micromark/license"
   },
   "micromatch@4.0.8": {
     "licenses": "MIT",
@@ -4154,15 +3478,6 @@
     "path": "node_modules/package-json-from-dist",
     "licenseFile": "node_modules/package-json-from-dist/LICENSE.md"
   },
-  "parse-entities@4.0.2": {
-    "licenses": "MIT",
-    "repository": "https://github.com/wooorm/parse-entities",
-    "publisher": "Titus Wormer",
-    "email": "tituswormer@gmail.com",
-    "url": "https://wooorm.com",
-    "path": "node_modules/parse-entities",
-    "licenseFile": "node_modules/parse-entities/license"
-  },
   "path-exists@3.0.0": {
     "licenses": "MIT",
     "repository": "https://github.com/sindresorhus/path-exists",
@@ -4432,15 +3747,6 @@
     "path": "node_modules/promise-retry",
     "licenseFile": "node_modules/promise-retry/LICENSE"
   },
-  "property-information@7.1.0": {
-    "licenses": "MIT",
-    "repository": "https://github.com/wooorm/property-information",
-    "publisher": "Titus Wormer",
-    "email": "tituswormer@gmail.com",
-    "url": "https://wooorm.com",
-    "path": "node_modules/property-information",
-    "licenseFile": "node_modules/property-information/license"
-  },
   "proxy-from-env@1.1.0": {
     "licenses": "MIT",
     "repository": "https://github.com/Rob--W/proxy-from-env",
@@ -4506,14 +3812,6 @@
     "path": "node_modules/react-hot-toast",
     "licenseFile": "node_modules/react-hot-toast/LICENSE"
   },
-  "react-markdown@10.1.0": {
-    "licenses": "MIT",
-    "repository": "https://github.com/remarkjs/react-markdown",
-    "publisher": "Espen Hovlandsdal",
-    "email": "espen@hovlandsdal.com",
-    "path": "node_modules/react-markdown",
-    "licenseFile": "node_modules/react-markdown/license"
-  },
   "react-refresh@0.17.0": {
     "licenses": "MIT",
     "repository": "https://github.com/facebook/react",
@@ -4572,42 +3870,6 @@
     "url": "thlorenz.com",
     "path": "node_modules/readdirp",
     "licenseFile": "node_modules/readdirp/LICENSE"
-  },
-  "remark-gfm@4.0.1": {
-    "licenses": "MIT",
-    "repository": "https://github.com/remarkjs/remark-gfm",
-    "publisher": "Titus Wormer",
-    "email": "tituswormer@gmail.com",
-    "url": "https://wooorm.com",
-    "path": "node_modules/remark-gfm",
-    "licenseFile": "node_modules/remark-gfm/license"
-  },
-  "remark-parse@11.0.0": {
-    "licenses": "MIT",
-    "repository": "https://github.com/remarkjs/remark/tree/main/packages/remark-parse",
-    "publisher": "Titus Wormer",
-    "email": "tituswormer@gmail.com",
-    "url": "https://wooorm.com",
-    "path": "node_modules/remark-parse",
-    "licenseFile": "node_modules/remark-parse/license"
-  },
-  "remark-rehype@11.1.2": {
-    "licenses": "MIT",
-    "repository": "https://github.com/remarkjs/remark-rehype",
-    "publisher": "Titus Wormer",
-    "email": "tituswormer@gmail.com",
-    "url": "https://wooorm.com",
-    "path": "node_modules/remark-rehype",
-    "licenseFile": "node_modules/remark-rehype/license"
-  },
-  "remark-stringify@11.0.0": {
-    "licenses": "MIT",
-    "repository": "https://github.com/remarkjs/remark/tree/main/packages/remark-stringify",
-    "publisher": "Titus Wormer",
-    "email": "tituswormer@gmail.com",
-    "url": "https://wooorm.com",
-    "path": "node_modules/remark-stringify",
-    "licenseFile": "node_modules/remark-stringify/license"
   },
   "require-from-string@2.0.2": {
     "licenses": "MIT",
@@ -4905,15 +4167,6 @@
     "path": "node_modules/source-map-js",
     "licenseFile": "node_modules/source-map-js/LICENSE"
   },
-  "space-separated-tokens@2.0.2": {
-    "licenses": "MIT",
-    "repository": "https://github.com/wooorm/space-separated-tokens",
-    "publisher": "Titus Wormer",
-    "email": "tituswormer@gmail.com",
-    "url": "https://wooorm.com",
-    "path": "node_modules/space-separated-tokens",
-    "licenseFile": "node_modules/space-separated-tokens/license"
-  },
   "sprintf-js@1.1.3": {
     "licenses": "BSD-3-Clause",
     "repository": "https://github.com/alexei/sprintf.js",
@@ -4962,15 +4215,6 @@
     "path": "node_modules/string_decoder",
     "licenseFile": "node_modules/string_decoder/LICENSE"
   },
-  "stringify-entities@4.0.4": {
-    "licenses": "MIT",
-    "repository": "https://github.com/wooorm/stringify-entities",
-    "publisher": "Titus Wormer",
-    "email": "tituswormer@gmail.com",
-    "url": "https://wooorm.com",
-    "path": "node_modules/stringify-entities",
-    "licenseFile": "node_modules/stringify-entities/license"
-  },
   "strip-ansi@6.0.1": {
     "licenses": "MIT",
     "repository": "https://github.com/chalk/strip-ansi",
@@ -4997,22 +4241,6 @@
     "url": "sindresorhus.com",
     "path": "node_modules/strip-json-comments",
     "licenseFile": "node_modules/strip-json-comments/license"
-  },
-  "style-to-js@1.1.21": {
-    "licenses": "MIT",
-    "repository": "https://github.com/remarkablemark/style-to-js",
-    "publisher": "Mark",
-    "email": "mark@remarkablemark.org",
-    "path": "node_modules/style-to-js",
-    "licenseFile": "node_modules/style-to-js/LICENSE"
-  },
-  "style-to-object@1.0.14": {
-    "licenses": "MIT",
-    "repository": "https://github.com/remarkablemark/style-to-object",
-    "publisher": "Mark",
-    "email": "mark@remarkablemark.org",
-    "path": "node_modules/style-to-object",
-    "licenseFile": "node_modules/style-to-object/LICENSE"
   },
   "sucrase@3.35.0": {
     "licenses": "MIT",
@@ -5151,24 +4379,6 @@
     "email": "npm@smayr.name",
     "path": "node_modules/tr46"
   },
-  "trim-lines@3.0.1": {
-    "licenses": "MIT",
-    "repository": "https://github.com/wooorm/trim-lines",
-    "publisher": "Titus Wormer",
-    "email": "tituswormer@gmail.com",
-    "url": "https://wooorm.com",
-    "path": "node_modules/trim-lines",
-    "licenseFile": "node_modules/trim-lines/license"
-  },
-  "trough@2.2.0": {
-    "licenses": "MIT",
-    "repository": "https://github.com/wooorm/trough",
-    "publisher": "Titus Wormer",
-    "email": "tituswormer@gmail.com",
-    "url": "https://wooorm.com",
-    "path": "node_modules/trough",
-    "licenseFile": "node_modules/trough/license"
-  },
   "ts-interface-checker@0.1.13": {
     "licenses": "Apache-2.0",
     "repository": "https://github.com/gristlabs/ts-interface-checker",
@@ -5253,15 +4463,6 @@
     "path": "node_modules/@types/connect/node_modules/undici-types",
     "licenseFile": "node_modules/@types/connect/node_modules/undici-types/LICENSE"
   },
-  "unified@11.0.5": {
-    "licenses": "MIT",
-    "repository": "https://github.com/unifiedjs/unified",
-    "publisher": "Titus Wormer",
-    "email": "tituswormer@gmail.com",
-    "url": "https://wooorm.com",
-    "path": "node_modules/unified",
-    "licenseFile": "node_modules/unified/license"
-  },
   "unique-filename@1.1.1": {
     "licenses": "ISC",
     "repository": "https://github.com/iarna/unique-filename",
@@ -5280,51 +4481,6 @@
     "path": "node_modules/sqlite3/node_modules/unique-slug",
     "licenseFile": "node_modules/sqlite3/node_modules/unique-slug/LICENSE"
   },
-  "unist-util-is@6.0.1": {
-    "licenses": "MIT",
-    "repository": "https://github.com/syntax-tree/unist-util-is",
-    "publisher": "Titus Wormer",
-    "email": "tituswormer@gmail.com",
-    "url": "https://wooorm.com",
-    "path": "node_modules/unist-util-is",
-    "licenseFile": "node_modules/unist-util-is/license"
-  },
-  "unist-util-position@5.0.0": {
-    "licenses": "MIT",
-    "repository": "https://github.com/syntax-tree/unist-util-position",
-    "publisher": "Titus Wormer",
-    "email": "tituswormer@gmail.com",
-    "url": "https://wooorm.com",
-    "path": "node_modules/unist-util-position",
-    "licenseFile": "node_modules/unist-util-position/license"
-  },
-  "unist-util-stringify-position@4.0.0": {
-    "licenses": "MIT",
-    "repository": "https://github.com/syntax-tree/unist-util-stringify-position",
-    "publisher": "Titus Wormer",
-    "email": "tituswormer@gmail.com",
-    "url": "https://wooorm.com",
-    "path": "node_modules/unist-util-stringify-position",
-    "licenseFile": "node_modules/unist-util-stringify-position/license"
-  },
-  "unist-util-visit-parents@6.0.2": {
-    "licenses": "MIT",
-    "repository": "https://github.com/syntax-tree/unist-util-visit-parents",
-    "publisher": "Titus Wormer",
-    "email": "tituswormer@gmail.com",
-    "url": "https://wooorm.com",
-    "path": "node_modules/unist-util-visit-parents",
-    "licenseFile": "node_modules/unist-util-visit-parents/license"
-  },
-  "unist-util-visit@5.0.0": {
-    "licenses": "MIT",
-    "repository": "https://github.com/syntax-tree/unist-util-visit",
-    "publisher": "Titus Wormer",
-    "email": "tituswormer@gmail.com",
-    "url": "https://wooorm.com",
-    "path": "node_modules/unist-util-visit",
-    "licenseFile": "node_modules/unist-util-visit/license"
-  },
   "universalify@0.1.2": {
     "licenses": "MIT",
     "repository": "https://github.com/RyanZim/universalify",
@@ -5407,24 +4563,6 @@
     "email": "cohara87@gmail.com",
     "path": "node_modules/validator",
     "licenseFile": "node_modules/validator/LICENSE"
-  },
-  "vfile-message@4.0.3": {
-    "licenses": "MIT",
-    "repository": "https://github.com/vfile/vfile-message",
-    "publisher": "Titus Wormer",
-    "email": "tituswormer@gmail.com",
-    "url": "https://wooorm.com",
-    "path": "node_modules/vfile-message",
-    "licenseFile": "node_modules/vfile-message/license"
-  },
-  "vfile@6.0.3": {
-    "licenses": "MIT",
-    "repository": "https://github.com/vfile/vfile",
-    "publisher": "Titus Wormer",
-    "email": "tituswormer@gmail.com",
-    "url": "https://wooorm.com",
-    "path": "node_modules/vfile",
-    "licenseFile": "node_modules/vfile/license"
   },
   "vite@5.4.19": {
     "licenses": "MIT",
@@ -5581,14 +4719,5 @@
     "publisher": "Paul Henschel",
     "path": "node_modules/zustand",
     "licenseFile": "node_modules/zustand/LICENSE"
-  },
-  "zwitch@2.0.4": {
-    "licenses": "MIT",
-    "repository": "https://github.com/wooorm/zwitch",
-    "publisher": "Titus Wormer",
-    "email": "tituswormer@gmail.com",
-    "url": "https://wooorm.com",
-    "path": "node_modules/zwitch",
-    "licenseFile": "node_modules/zwitch/license"
   }
 }